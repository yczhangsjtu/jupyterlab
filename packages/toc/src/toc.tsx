--- conflicted
+++ resolved
@@ -237,12 +237,8 @@
     };
 
     let content;
-<<<<<<< HEAD
     console.log('iiejwfa');
-=======
     let numbering = heading.numbering ? heading.numbering : '';
-
->>>>>>> ba483624
     if (heading.html) {
       content = (
         <span
@@ -251,7 +247,6 @@
         />
       );
     } else {
-<<<<<<< HEAD
       let collapse = this.props.children ? (
         <img src={require('../static/rightarrow.svg')} />
       ) : (
@@ -259,13 +254,7 @@
       );
       content = (
         <span style={{ paddingLeft }}>
-          {collapse}
-          {heading.text}
-=======
-      content = (
-        <span style={{ paddingLeft }}>
-          { numbering + heading.text }
->>>>>>> ba483624
+          {collapse}{ numbering + heading.text }
         </span>
       );
     }
