// Copyright (c) Jupyter Development Team.
// Distributed under the terms of the Modified BSD License.

<<<<<<< HEAD
import { PathExt } from '@jupyterlab/coreutils';

import { UUID } from '@phosphor/coreutils';
=======
import { PathExt, uuid } from '@jupyterlab/coreutils';
>>>>>>> 1aff4190

import {
  Kernel,
  KernelMessage,
  ServerConnection,
  Session
} from '@jupyterlab/services';

import { IterableOrArrayLike, each, find } from '@phosphor/algorithm';

import { PromiseDelegate } from '@phosphor/coreutils';

import { IDisposable } from '@phosphor/disposable';

import { ISignal, Signal } from '@phosphor/signaling';

import { Widget } from '@phosphor/widgets';

import * as React from 'react';

import { showDialog, Dialog } from './dialog';

/**
 * The interface of client session object.
 *
 * The client session represents the link between
 * a path and its kernel for the duration of the lifetime
 * of the session object.  The session can have no current
 * kernel, and can start a new kernel at any time.
 */
export interface IClientSession extends IDisposable {
  /**
   * A signal emitted when the session is shut down.
   */
  readonly terminated: ISignal<this, void>;

  /**
   * A signal emitted when the kernel changes.
   */
  readonly kernelChanged: ISignal<this, Kernel.IKernelConnection | null>;

  /**
   * A signal emitted when the kernel status changes.
   */
  readonly statusChanged: ISignal<this, Kernel.Status>;

  /**
   * A signal emitted for a kernel messages.
   */
  readonly iopubMessage: ISignal<this, KernelMessage.IMessage>;

  /**
   * A signal emitted for an unhandled kernel message.
   */
  readonly unhandledMessage: ISignal<this, KernelMessage.IMessage>;

  /**
   * A signal emitted when a session property changes.
   */
  readonly propertyChanged: ISignal<this, 'path' | 'name' | 'type'>;

  /**
   * The current kernel associated with the document.
   */
  readonly kernel: Kernel.IKernelConnection | null;

  /**
   * The current path associated with the client sesssion.
   */
  readonly path: string;

  /**
   * The current name associated with the client sesssion.
   */
  readonly name: string;

  /**
   * The type of the client session.
   */
  readonly type: string;

  /**
   * The current status of the client session.
   */
  readonly status: Kernel.Status;

  /**
   * Whether the session is ready.
   */
  readonly isReady: boolean;

  /**
   * A promise that is fulfilled when the session is ready.
   */
  readonly ready: Promise<void>;

  /**
   * The kernel preference.
   */
  kernelPreference: IClientSession.IKernelPreference;

  /**
   * The display name of the kernel.
   */
  readonly kernelDisplayName: string;

  /**
   * Change the current kernel associated with the document.
   */
  changeKernel(
    options: Partial<Kernel.IModel>
  ): Promise<Kernel.IKernelConnection>;

  /**
   * Kill the kernel and shutdown the session.
   *
   * @returns A promise that resolves when the session is shut down.
   */
  shutdown(): Promise<void>;

  /**
   * Select a kernel for the session.
   */
  selectKernel(): Promise<void>;

  /**
   * Restart the session.
   *
   * @returns A promise that resolves with whether the kernel has restarted.
   *
   * #### Notes
   * If there is a running kernel, present a dialog.
   * If there is no kernel, we start a kernel with the last run
   * kernel name and resolves with `true`. If no kernel has been started,
   * this is a no-op, and resolves with `false`.
   */
  restart(): Promise<boolean>;

  /**
   * Change the session path.
   *
   * @param path - The new session path.
   *
   * @returns A promise that resolves when the session has renamed.
   *
   * #### Notes
   * This uses the Jupyter REST API, and the response is validated.
   * The promise is fulfilled on a valid response and rejected otherwise.
   */
  setPath(path: string): Promise<void>;

  /**
   * Change the session name.
   */
  setName(name: string): Promise<void>;

  /**
   * Change the session type.
   */
  setType(type: string): Promise<void>;
}

/**
 * The namespace for Client Session related interfaces.
 */
export namespace IClientSession {
  /**
   * A kernel preference.
   */
  export interface IKernelPreference {
    /**
     * The name of the kernel.
     */
    readonly name?: string;

    /**
     * The preferred kernel language.
     */
    readonly language?: string;

    /**
     * The id of an existing kernel.
     */
    readonly id?: string;

    /**
     * Whether to prefer starting a kernel.
     */
    readonly shouldStart?: boolean;

    /**
     * Whether a kernel can be started.
     */
    readonly canStart?: boolean;

    /**
     * Whether to auto-start the default kernel if no matching kernel is found.
     */
    readonly autoStartDefault?: boolean;
  }
}

/**
 * The default implementation of client session object.
 */
export class ClientSession implements IClientSession {
  /**
   * Construct a new client session.
   */
  constructor(options: ClientSession.IOptions) {
    this.manager = options.manager;
    this._path = options.path || UUID.uuid4();
    this._type = options.type || '';
    this._name = options.name || '';
    this._setBusy = options.setBusy;
    this._kernelPreference = options.kernelPreference || {};
  }

  /**
   * A signal emitted when the session is shut down.
   */
  get terminated(): ISignal<this, void> {
    return this._terminated;
  }

  /**
   * A signal emitted when the kernel changes.
   */
  get kernelChanged(): ISignal<this, Kernel.IKernelConnection | null> {
    return this._kernelChanged;
  }

  /**
   * A signal emitted when the status changes.
   */
  get statusChanged(): ISignal<this, Kernel.Status> {
    return this._statusChanged;
  }

  /**
   * A signal emitted for iopub kernel messages.
   */
  get iopubMessage(): ISignal<this, KernelMessage.IMessage> {
    return this._iopubMessage;
  }

  /**
   * A signal emitted for an unhandled kernel message.
   */
  get unhandledMessage(): ISignal<this, KernelMessage.IMessage> {
    return this._unhandledMessage;
  }

  /**
   * A signal emitted when a session property changes.
   */
  get propertyChanged(): ISignal<this, 'path' | 'name' | 'type'> {
    return this._propertyChanged;
  }

  /**
   * The current kernel of the session.
   */
  get kernel(): Kernel.IKernelConnection | null {
    return this._session ? this._session.kernel : null;
  }

  /**
   * The current path of the session.
   */
  get path(): string {
    return this._path;
  }

  /**
   * The current name of the session.
   */
  get name(): string {
    return this._name;
  }

  /**
   * The type of the client session.
   */
  get type(): string {
    return this._type;
  }

  /**
   * The kernel preference of the session.
   */
  get kernelPreference(): IClientSession.IKernelPreference {
    return this._kernelPreference;
  }
  set kernelPreference(value: IClientSession.IKernelPreference) {
    this._kernelPreference = value;
  }

  /**
   * The session manager used by the session.
   */
  readonly manager: Session.IManager;

  /**
   * The current status of the session.
   */
  get status(): Kernel.Status {
    if (!this.isReady) {
      return 'starting';
    }
    return this._session ? this._session.status : 'dead';
  }

  /**
   * Whether the session is ready.
   */
  get isReady(): boolean {
    return this._isReady;
  }

  /**
   * A promise that is fulfilled when the session is ready.
   */
  get ready(): Promise<void> {
    return this._ready.promise;
  }

  /**
   * The display name of the current kernel.
   */
  get kernelDisplayName(): string {
    let kernel = this.kernel;
    if (!kernel) {
      return 'No Kernel!';
    }
    let specs = this.manager.specs;
    if (!specs) {
      return 'Unknown!';
    }
    let spec = specs.kernelspecs[kernel.name];
    return spec ? spec.display_name : kernel.name;
  }

  /**
   * Test whether the context is disposed.
   */
  get isDisposed(): boolean {
    return this._isDisposed;
  }

  /**
   * Dispose of the resources held by the context.
   */
  dispose(): void {
    if (this._isDisposed) {
      return;
    }
    this._isDisposed = true;
    if (this._session) {
      this._session = null;
    }
    if (this._dialog) {
      this._dialog.dispose();
    }
    Signal.clearData(this);
  }

  /**
   * Change the current kernel associated with the document.
   */
  changeKernel(
    options: Partial<Kernel.IModel>
  ): Promise<Kernel.IKernelConnection> {
    return this.initialize().then(() => {
      if (this.isDisposed) {
        return Promise.reject('Disposed');
      }
      return this._changeKernel(options);
    });
  }

  /**
   * Select a kernel for the session.
   */
  selectKernel(): Promise<void> {
    return this.initialize().then(() => {
      if (this.isDisposed) {
        return Promise.reject('Disposed');
      }
      return this._selectKernel(true);
    });
  }

  /**
   * Kill the kernel and shutdown the session.
   *
   * @returns A promise that resolves when the session is shut down.
   */
  shutdown(): Promise<void> {
    const session = this._session;
    if (this.isDisposed || !session) {
      return Promise.resolve(void 0);
    }
    this._session = null;
    return session.shutdown();
  }

  /**
   * Restart the session.
   *
   * @returns A promise that resolves with whether the kernel has restarted.
   *
   * #### Notes
   * If there is a running kernel, present a dialog.
   * If there is no kernel, we start a kernel with the last run
   * kernel name and resolves with `true`.
   */
  restart(): Promise<boolean> {
    return this.initialize().then(() => {
      if (this.isDisposed) {
        return Promise.reject(void 0);
      }
      let kernel = this.kernel;
      if (!kernel) {
        if (this._prevKernelName) {
          return this.changeKernel({ name: this._prevKernelName }).then(
            () => true
          );
        }
        // Bail if there is no previous kernel to start.
        return Promise.reject('No kernel to restart');
      }
      return ClientSession.restartKernel(kernel);
    });
  }

  /**
   * Change the session path.
   *
   * @param path - The new session path.
   *
   * @returns A promise that resolves when the session has renamed.
   *
   * #### Notes
   * This uses the Jupyter REST API, and the response is validated.
   * The promise is fulfilled on a valid response and rejected otherwise.
   */
  setPath(path: string): Promise<void> {
    if (this.isDisposed || this._path === path) {
      return Promise.resolve(void 0);
    }
    this._path = path;
    if (this._session) {
      return this._session.setPath(path);
    }
    this._propertyChanged.emit('path');
    return Promise.resolve(void 0);
  }

  /**
   * Change the session name.
   */
  setName(name: string): Promise<void> {
    if (this.isDisposed || this._name === name) {
      return Promise.resolve(void 0);
    }
    this._name = name;
    if (this._session) {
      return this._session.setName(name);
    }
    this._propertyChanged.emit('name');
    return Promise.resolve(void 0);
  }

  /**
   * Change the session type.
   */
  setType(type: string): Promise<void> {
    if (this.isDisposed || this._type === type) {
      return Promise.resolve(void 0);
    }
    this._type = type;
    if (this._session) {
      return this._session.setType(name);
    }
    this._propertyChanged.emit('type');
    return Promise.resolve(void 0);
  }

  /**
   * Initialize the session.
   *
   * #### Notes
   * If a server session exists on the current path, we will connect to it.
   * If preferences include disabling `canStart` or `shouldStart`, no
   * server session will be started.
   * If a kernel id is given, we attempt to start a session with that id.
   * If a default kernel is available, we connect to it.
   * Otherwise we ask the user to select a kernel.
   */
  async initialize(): Promise<void> {
    if (this._initializing || this._isReady) {
      return this._ready.promise;
    }
    this._initializing = true;
    let manager = this.manager;
    await manager.ready;
    let model = find(manager.running(), item => {
      return item.path === this._path;
    });
    if (model) {
      try {
        let session = manager.connectTo(model);
        this._handleNewSession(session);
      } catch (err) {
        this._handleSessionError(err);
      }
    }
    await this._startIfNecessary();
    this._isReady = true;
    this._ready.resolve(undefined);
  }

  /**
   * Start the session if necessary.
   */
  private _startIfNecessary(): Promise<void> {
    let preference = this.kernelPreference;
    if (
      this.isDisposed ||
      this.kernel ||
      preference.shouldStart === false ||
      preference.canStart === false
    ) {
      return Promise.resolve(void 0);
    }
    // Try to use an existing kernel.
    if (preference.id) {
      return this._changeKernel({ id: preference.id }).then(
        () => void 0,
        () => this._selectKernel(false)
      );
    }
    let name = ClientSession.getDefaultKernel({
      specs: this.manager.specs,
      sessions: this.manager.running(),
      preference
    });
    if (name) {
      return this._changeKernel({ name }).then(
        () => void 0,
        () => this._selectKernel(false)
      );
    }
    return this._selectKernel(false);
  }

  /**
   * Change the kernel.
   */
  private _changeKernel(
    options: Partial<Kernel.IModel>
  ): Promise<Kernel.IKernelConnection> {
    if (this.isDisposed) {
      return Promise.reject('Disposed');
    }
    let session = this._session;
    if (session) {
      return session.changeKernel(options);
    } else {
      return this._startSession(options);
    }
  }

  /**
   * Select a kernel.
   *
   * @param cancellable: whether the dialog should have a cancel button.
   */
  private _selectKernel(cancellable: boolean): Promise<void> {
    if (this.isDisposed) {
      return Promise.resolve(void 0);
    }
    const buttons = cancellable
      ? [Dialog.cancelButton(), Dialog.okButton({ label: 'SELECT' })]
      : [Dialog.okButton({ label: 'SELECT' })];

    let dialog = (this._dialog = new Dialog({
      title: 'Select Kernel',
      body: new Private.KernelSelector(this),
      buttons
    }));

    return dialog
      .launch()
      .then(result => {
        if (this.isDisposed || !result.button.accept) {
          return;
        }
        let model = result.value;
        if (model === null && this._session) {
          return this.shutdown().then(() => this._kernelChanged.emit(null));
        }
        if (model) {
          return this._changeKernel(model).then(() => void 0);
        }
      })
      .then(() => {
        this._dialog = null;
      });
  }

  /**
   * Start a session and set up its signals.
   */
  private _startSession(
    model: Partial<Kernel.IModel>
  ): Promise<Kernel.IKernelConnection> {
    if (this.isDisposed) {
      return Promise.reject('Session is disposed.');
    }
    return this.manager
      .startNew({
        path: this._path,
        type: this._type,
        name: this._name,
        kernelName: model ? model.name : undefined,
        kernelId: model ? model.id : undefined
      })
      .then(session => {
        return this._handleNewSession(session);
      })
      .catch(err => {
        this._handleSessionError(err);
        return Promise.reject(err);
      });
  }

  /**
   * Handle a new session object.
   */
  private _handleNewSession(
    session: Session.ISession
  ): Kernel.IKernelConnection {
    if (this.isDisposed) {
      throw Error('Disposed');
    }
    if (this._session) {
      this._session.dispose();
    }
    this._session = session;
    if (session.path !== this._path) {
      this._path = session.path;
      this._propertyChanged.emit('path');
    }
    if (session.name !== this._name) {
      this._name = session.name;
      this._propertyChanged.emit('name');
    }
    if (session.type !== this._type) {
      this._type = session.type;
      this._propertyChanged.emit('type');
    }

    session.terminated.connect(this._onTerminated, this);
    session.propertyChanged.connect(this._onPropertyChanged, this);
    session.kernelChanged.connect(this._onKernelChanged, this);
    session.statusChanged.connect(this._onStatusChanged, this);
    session.iopubMessage.connect(this._onIopubMessage, this);
    session.unhandledMessage.connect(this._onUnhandledMessage, this);
    this._kernelChanged.emit(session.kernel);
    this._prevKernelName = session.kernel.name;
    return session.kernel;
  }

  /**
   * Handle an error in session startup.
   */
  private _handleSessionError(
    err: ServerConnection.ResponseError
  ): Promise<void> {
    return err.response
      .text()
      .then(text => {
        let message = err.message;
        try {
          message = JSON.parse(text)['traceback'];
        } catch (err) {
          // no-op
        }
        let dialog = (this._dialog = new Dialog({
          title: 'Error Starting Kernel',
          body: <pre>{message}</pre>,
          buttons: [Dialog.okButton()]
        }));
        return dialog.launch();
      })
      .then(() => {
        this._dialog = null;
      });
  }

  /**
   * Handle a session termination.
   */
  private _onTerminated(): void {
    let kernel = this.kernel;
    if (this._session) {
      this._session.dispose();
    }
    this._session = null;
    this._terminated.emit(void 0);
    if (kernel) {
      this._kernelChanged.emit(null);
    }
  }

  /**
   * Handle a change to a session property.
   */
  private _onPropertyChanged(
    sender: Session.ISession,
    property: 'path' | 'name' | 'type'
  ) {
    switch (property) {
      case 'path':
        this._path = sender.path;
        break;
      case 'name':
        this._name = sender.name;
        break;
      default:
        this._type = sender.type;
        break;
    }
    this._propertyChanged.emit(property);
  }

  /**
   * Handle a change to the kernel.
   */
  private _onKernelChanged(sender: Session.ISession): void {
    this._kernelChanged.emit(sender.kernel);
  }

  /**
   * Handle a change to the session status.
   */
  private _onStatusChanged(): void {
    // Set that this kernel is busy, if we haven't already
    // If we have already, and now we aren't busy, dispose
    // of the busy disposable.
    if (this._setBusy) {
      if (this.status === 'busy') {
        if (!this._busyDisposable) {
          this._busyDisposable = this._setBusy();
        }
      } else {
        if (this._busyDisposable) {
          this._busyDisposable.dispose();
          this._busyDisposable = null;
        }
      }
    }

    this._statusChanged.emit(this.status);
  }

  /**
   * Handle an iopub message.
   */
  private _onIopubMessage(
    sender: Session.ISession,
    message: KernelMessage.IIOPubMessage
  ): void {
    this._iopubMessage.emit(message);
  }

  /**
   * Handle an unhandled message.
   */
  private _onUnhandledMessage(
    sender: Session.ISession,
    message: KernelMessage.IMessage
  ): void {
    this._unhandledMessage.emit(message);
  }

  private _path = '';
  private _name = '';
  private _type = '';
  private _prevKernelName = '';
  private _kernelPreference: IClientSession.IKernelPreference;
  private _isDisposed = false;
  private _session: Session.ISession | null = null;
  private _ready = new PromiseDelegate<void>();
  private _initializing = false;
  private _isReady = false;
  private _terminated = new Signal<this, void>(this);
  private _kernelChanged = new Signal<this, Kernel.IKernelConnection | null>(
    this
  );
  private _statusChanged = new Signal<this, Kernel.Status>(this);
  private _iopubMessage = new Signal<this, KernelMessage.IMessage>(this);
  private _unhandledMessage = new Signal<this, KernelMessage.IMessage>(this);
  private _propertyChanged = new Signal<this, 'path' | 'name' | 'type'>(this);
  private _dialog: Dialog<any> | null = null;
  private _setBusy: () => IDisposable | undefined;
  private _busyDisposable: IDisposable | null = null;
}

/**
 * A namespace for `ClientSession` statics.
 */
export namespace ClientSession {
  /**
   * The options used to initialize a context.
   */
  export interface IOptions {
    /**
     * A session manager instance.
     */
    manager: Session.IManager;

    /**
     * The initial path of the file.
     */
    path?: string;

    /**
     * The name of the session.
     */
    name?: string;

    /**
     * The type of the session.
     */
    type?: string;

    /**
     * A kernel preference.
     */
    kernelPreference?: IClientSession.IKernelPreference;

    /**
     * A function to call when the session becomes busy.
     */
    setBusy?: () => IDisposable;
  }

  /**
   * Restart a kernel if the user accepts the risk.
   *
   * Returns a promise resolving with whether the kernel was restarted.
   */
  export function restartKernel(
    kernel: Kernel.IKernelConnection
  ): Promise<boolean> {
    let restartBtn = Dialog.warnButton({ label: 'RESTART ' });
    return showDialog({
      title: 'Restart Kernel?',
      body:
        'Do you want to restart the current kernel? All variables will be lost.',
      buttons: [Dialog.cancelButton(), restartBtn]
    }).then(result => {
      if (kernel.isDisposed) {
        return Promise.resolve(false);
      }
      if (result.button.accept) {
        return kernel.restart().then(() => {
          return true;
        });
      }
      return false;
    });
  }

  /**
   * An interface for populating a kernel selector.
   */
  export interface IKernelSearch {
    /**
     * The Kernel specs.
     */
    specs: Kernel.ISpecModels | null;

    /**
     * The kernel preference.
     */
    preference: IClientSession.IKernelPreference;

    /**
     * The current running sessions.
     */
    sessions?: IterableOrArrayLike<Session.IModel>;
  }

  /**
   * Get the default kernel name given select options.
   */
  export function getDefaultKernel(options: IKernelSearch): string | null {
    return Private.getDefaultKernel(options);
  }

  /**
   * Populate a kernel dropdown list.
   *
   * @param node - The node to populate.
   *
   * @param options - The options used to populate the kernels.
   *
   * #### Notes
   * Populates the list with separated sections:
   *   - Kernels matching the preferred language (display names).
   *   - "None" signifying no kernel.
   *   - The remaining kernels.
   *   - Sessions matching the preferred language (file names).
   *   - The remaining sessions.
   * If no preferred language is given or no kernels are found using
   * the preferred language, the default kernel is used in the first
   * section.  Kernels are sorted by display name.  Sessions display the
   * base name of the file with an ellipsis overflow and a tooltip with
   * the explicit session information.
   */
  export function populateKernelSelect(
    node: HTMLSelectElement,
    options: IKernelSearch
  ): void {
    return Private.populateKernelSelect(node, options);
  }
}

/**
 * The namespace for module private data.
 */
namespace Private {
  /**
   * A widget that provides a kernel selection.
   */
  export class KernelSelector extends Widget {
    /**
     * Create a new kernel selector widget.
     */
    constructor(session: ClientSession) {
      super({ node: createSelectorNode(session) });
    }

    /**
     * Get the value of the kernel selector widget.
     */
    getValue(): Kernel.IModel {
      let selector = this.node.querySelector('select') as HTMLSelectElement;
      return JSON.parse(selector.value) as Kernel.IModel;
    }
  }

  /**
   * Create a node for a kernel selector widget.
   */
  function createSelectorNode(session: ClientSession) {
    // Create the dialog body.
    let body = document.createElement('div');
    let text = document.createElement('label');
    text.innerHTML = `Select kernel for: "${session.name}"`;
    body.appendChild(text);

    let options = getKernelSearch(session);
    let selector = document.createElement('select');
    ClientSession.populateKernelSelect(selector, options);
    body.appendChild(selector);
    return body;
  }

  /**
   * Get the default kernel name given select options.
   */
  export function getDefaultKernel(
    options: ClientSession.IKernelSearch
  ): string | null {
    let { specs, preference } = options;
    let {
      name,
      language,
      shouldStart,
      canStart,
      autoStartDefault
    } = preference;

    if (!specs || shouldStart === false || canStart === false) {
      return null;
    }

    let defaultName = autoStartDefault ? specs.default : null;

    if (!name && !language) {
      return defaultName;
    }

    // Look for an exact match of a spec name.
    for (let specName in specs.kernelspecs) {
      if (specName === name) {
        return name;
      }
    }

    // Bail if there is no language.
    if (!language) {
      return defaultName;
    }

    // Check for a single kernel matching the language.
    let matches: string[] = [];
    for (let specName in specs.kernelspecs) {
      let kernelLanguage = specs.kernelspecs[specName].language;
      if (language === kernelLanguage) {
        matches.push(specName);
      }
    }

    if (matches.length === 1) {
      let specName = matches[0];
      console.log(
        'No exact match found for ' +
          specName +
          ', using kernel ' +
          specName +
          ' that matches ' +
          'language=' +
          language
      );
      return specName;
    }

    // No matches found.
    return defaultName;
  }

  /**
   * Populate a kernel select node for the session.
   */
  export function populateKernelSelect(
    node: HTMLSelectElement,
    options: ClientSession.IKernelSearch
  ): void {
    while (node.firstChild) {
      node.removeChild(node.firstChild);
    }
    let maxLength = 10;

    let { preference, sessions, specs } = options;
    let { name, id, language, canStart, shouldStart } = preference;

    if (!specs || canStart === false) {
      node.appendChild(optionForNone());
      node.value = 'null';
      node.disabled = true;
      return;
    }

    node.disabled = false;

    // Create mappings of display names and languages for kernel name.
    let displayNames: { [key: string]: string } = Object.create(null);
    let languages: { [key: string]: string } = Object.create(null);
    for (let name in specs.kernelspecs) {
      let spec = specs.kernelspecs[name];
      displayNames[name] = spec.display_name;
      maxLength = Math.max(maxLength, displayNames[name].length);
      languages[name] = spec.language;
    }

    // Handle a kernel by name.
    let names: string[] = [];
    if (name && name in specs.kernelspecs) {
      names.push(name);
    }

    // Then look by language.
    if (language) {
      for (let specName in specs.kernelspecs) {
        if (name !== specName && languages[specName] === language) {
          names.push(specName);
        }
      }
    }

    // Use the default kernel if no kernels were found.
    if (!names.length) {
      names.push(specs.default);
    }

    // Handle a preferred kernels in order of display name.
    let preferred = document.createElement('optgroup');
    preferred.label = 'Start Preferred Kernel';

    names.sort((a, b) => displayNames[a].localeCompare(displayNames[b]));
    for (let name of names) {
      preferred.appendChild(optionForName(name, displayNames[name]));
    }

    if (preferred.firstChild) {
      node.appendChild(preferred);
    }

    // Add an option for no kernel
    node.appendChild(optionForNone());

    let other = document.createElement('optgroup');
    other.label = 'Start Other Kernel';

    // Add the rest of the kernel names in alphabetical order.
    let otherNames: string[] = [];
    for (let specName in specs.kernelspecs) {
      if (names.indexOf(specName) !== -1) {
        continue;
      }
      otherNames.push(specName);
    }
    otherNames.sort((a, b) => displayNames[a].localeCompare(displayNames[b]));
    for (let otherName of otherNames) {
      other.appendChild(optionForName(otherName, displayNames[otherName]));
    }
    // Add a separator option if there were any other names.
    if (otherNames.length) {
      node.appendChild(other);
    }

    // Handle the default value.
    if (shouldStart === false) {
      node.value = 'null';
    } else {
      node.selectedIndex = 0;
    }

    // Bail if there are no sessions.
    if (!sessions) {
      return;
    }

    // Add the sessions using the preferred language first.
    let matchingSessions: Session.IModel[] = [];
    let otherSessions: Session.IModel[] = [];

    each(sessions, session => {
      if (
        language &&
        languages[session.kernel.name] === language &&
        session.kernel.id !== id
      ) {
        matchingSessions.push(session);
      } else if (session.kernel.id !== id) {
        otherSessions.push(session);
      }
    });

    let matching = document.createElement('optgroup');
    matching.label = 'Use Kernel from Preferred Session';
    node.appendChild(matching);

    if (matchingSessions.length) {
      matchingSessions.sort((a, b) => {
        return a.path.localeCompare(b.path);
      });

      each(matchingSessions, session => {
        let name = displayNames[session.kernel.name];
        matching.appendChild(optionForSession(session, name, maxLength));
      });
    }

    let otherSessionsNode = document.createElement('optgroup');
    otherSessionsNode.label = 'Use Kernel from Other Session';
    node.appendChild(otherSessionsNode);

    if (otherSessions.length) {
      otherSessions.sort((a, b) => {
        return a.path.localeCompare(b.path);
      });

      each(otherSessions, session => {
        let name = displayNames[session.kernel.name] || session.kernel.name;
        otherSessionsNode.appendChild(
          optionForSession(session, name, maxLength)
        );
      });
    }
  }

  /**
   * Get the kernel search options given a client session and sesion manager.
   */
  function getKernelSearch(
    session: ClientSession
  ): ClientSession.IKernelSearch {
    return {
      specs: session.manager.specs,
      sessions: session.manager.running(),
      preference: session.kernelPreference
    };
  }

  /**
   * Create an option element for a kernel name.
   */
  function optionForName(name: string, displayName: string): HTMLOptionElement {
    let option = document.createElement('option');
    option.text = displayName;
    option.value = JSON.stringify({ name });
    return option;
  }

  /**
   * Create an option for no kernel.
   */
  function optionForNone(): HTMLOptGroupElement {
    let group = document.createElement('optgroup');
    group.label = 'Use No Kernel';
    let option = document.createElement('option');
    option.text = 'No Kernel';
    option.value = 'null';
    group.appendChild(option);
    return group;
  }

  /**
   * Create an option element for a session.
   */
  function optionForSession(
    session: Session.IModel,
    displayName: string,
    maxLength: number
  ): HTMLOptionElement {
    let option = document.createElement('option');
    let sessionName = session.name || PathExt.basename(session.path);
    if (sessionName.length > maxLength) {
      sessionName = sessionName.slice(0, maxLength - 3) + '...';
    }
    option.text = sessionName;
    option.value = JSON.stringify({ id: session.kernel.id });
    option.title =
      `Path: ${session.path}\n` +
      `Name: ${sessionName}\n` +
      `Kernel Name: ${displayName}\n` +
      `Kernel Id: ${session.kernel.id}`;
    return option;
  }
}<|MERGE_RESOLUTION|>--- conflicted
+++ resolved
@@ -1,13 +1,9 @@
 // Copyright (c) Jupyter Development Team.
 // Distributed under the terms of the Modified BSD License.
 
-<<<<<<< HEAD
 import { PathExt } from '@jupyterlab/coreutils';
 
 import { UUID } from '@phosphor/coreutils';
-=======
-import { PathExt, uuid } from '@jupyterlab/coreutils';
->>>>>>> 1aff4190
 
 import {
   Kernel,
