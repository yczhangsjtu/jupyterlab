--- conflicted
+++ resolved
@@ -23,11 +23,7 @@
 
 import { Session } from '@jupyterlab/services';
 
-<<<<<<< HEAD
-import { find, toArray } from '@phosphor/algorithm';
-=======
-import { find } from '@lumino/algorithm';
->>>>>>> 19b3d00f
+import { find, toArray } from '@lumino/algorithm';
 
 import { Widget } from '@lumino/widgets';
 
