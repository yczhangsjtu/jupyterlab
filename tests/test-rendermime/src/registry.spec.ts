--- conflicted
+++ resolved
@@ -3,11 +3,7 @@
 
 import expect = require('expect.js');
 
-<<<<<<< HEAD
 import { UUID } from '@phosphor/coreutils';
-=======
-import { uuid } from '@jupyterlab/coreutils';
->>>>>>> 1aff4190
 
 import { Contents, Drive, ServiceManager, Session } from '@jupyterlab/services';
 
@@ -281,7 +277,6 @@
         const drive = new Drive({ name: 'extra' });
         contents = manager.contents;
         contents.addDrive(drive);
-<<<<<<< HEAD
         return manager.ready.then(() => {
           return manager.sessions.startNew({ path: UUID.uuid4() });
         }).then(s => {
@@ -289,18 +284,6 @@
           resolver = new RenderMimeRegistry.UrlResolver({
             session,
             contents: manager.contents
-=======
-        return manager.ready
-          .then(() => {
-            return manager.sessions.startNew({ path: uuid() });
-          })
-          .then(s => {
-            session = s;
-            resolver = new RenderMimeRegistry.UrlResolver({
-              session,
-              contents: manager.contents
-            });
->>>>>>> 1aff4190
           });
       });
 
